--- conflicted
+++ resolved
@@ -3,7 +3,6 @@
 import BottomNavigation from "@/components/BottomNavigation";
 import { FarcasterProvider } from "@/components/providers/FarcasterProvider";
 import { HapticProvider } from "@/providers/HapticProvider";
-import SidebarMenu from "@/components/SidebarMenu";
 import "./globals.css";
 
 const geistSans = Geist({
@@ -40,9 +39,7 @@
         className={`${geistSans.variable} ${geistMono.variable} antialiased bg-background text-foreground overflow-hidden`}
       >
         <FarcasterProvider>
-<<<<<<< HEAD
           <HapticProvider>
-            <SidebarMenu />
             <div className="flex h-screen flex-col overflow-hidden">
               <header className="flex items-center justify-between p-3 bg-background shrink-0">
                 <h1 className="text-lg font-bold truncate">Clanker Tools</h1>
@@ -51,15 +48,6 @@
               <BottomNavigation />
             </div>
           </HapticProvider>
-=======
-          <div className="flex h-screen flex-col overflow-hidden">
-            <header className="flex items-center justify-between p-3 bg-background shrink-0">
-              <h1 className="text-lg font-bold truncate">Clanker Tools</h1>
-            </header>
-            <main className="flex-1 overflow-y-auto overflow-x-hidden -webkit-overflow-scrolling-touch">{children}</main>
-            <BottomNavigation />
-          </div>
->>>>>>> c39870aa
         </FarcasterProvider>
       </body>
     </html>
